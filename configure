#!/usr/bin/env perl

use strict;

my ($arg, $i, $j, $targ);

<<<<<<< HEAD
my @targets = qw/sjcl aes bitArray codecString codecHex codecBase32 codecBase64 codecBytes sha256 sha512 sha1 ccm cbc ocb2 gcm hmac pbkdf2 random convenience bn ecc srp ccmArrayBuffer codecArrayBuffer/;
=======
my @targets = qw/sjcl aes bitArray codecString codecHex codecBase32 codecBase64 codecBytes sha256 sha512 sha1 ccm cbc ocb2 gcm hmac pbkdf2 random convenience bn ecc srp ripemd160/;
>>>>>>> cd71002d
my %deps = ('aes'=>'sjcl',
            'bitArray'=>'sjcl',
            'codecString'=>'bitArray',
            'codecHex'=>'bitArray',
            'codecBase64'=>'bitArray',
            'codecBase32'=>'bitArray',
            'codecBytes'=>'bitArray',
            'sha256'=>'codecString',
            'sha512'=>'codecString',
            'sha1'=>'codecString',
            'ripemd160' => 'codecString',
            'ccm'=>'bitArray,aes',
            'ocb2'=>'bitArray,aes',
            'gcm'=>'bitArray,aes',
            'hmac'=>'sha256',
            'pbkdf2'=>'hmac',
            'srp'=>'sha1,bn,bitArray',
            'bn'=>'bitArray,random',
            'ecc'=>'bn',
            'cbc'=>'bitArray,aes',
            'random'=>'sha256,aes',
            'convenience'=>'ccm,pbkdf2,random,codecBase64',
            'ccmArrayBuffer'=>'bitArray,codecArrayBuffer',
            'codecArrayBuffer'=>'bitArray');
            
my $compress = "closure";
            
my %enabled = ();
$enabled{$_} = 0 foreach (@targets);

# by default, all but codecBytes, srp, bn
$enabled{$_} = 1 foreach (qw/aes bitArray codecString codecHex codecBase64 sha256 ccm ocb2 gcm hmac pbkdf2 random convenience/);

# argument parsing
while (my $arg = shift @ARGV) {
  if ($arg =~ /^--?with-all$/) {
    foreach (@targets) {
      if ($enabled{$_} == 0) {
        $enabled{$_} = 1;
      }
    }
  } elsif ($arg =~ /^--?without-all$/) {
    foreach (@targets) {
      if ($enabled{$_} == 1) {
        $enabled{$_} = 0;
      }
    }
  } elsif ($arg =~ /^--?with-(.*)$/) {
    $targ = $1;
    $targ =~ s/-(.)/uc $1/ge;
    if (!defined $deps{$targ}) {
      print STDERR "No such target $targ\n";
      exit 1;
    }
    $enabled{$targ} = 2;
  } elsif ($arg =~ /^--?without-(.*)$/) {
    $targ = $1;
    $targ =~ s/-(.)/uc $1/ge;
    if (!defined $deps{$targ}) {
      print STDERR "No such target $targ\n";
      exit 1;
    }
    $enabled{$targ} = -1;
  } elsif ($arg =~ /^--?compress(?:or|ion)?=(none|closure|yui)$/) {
    $compress = $1;
  } else {
    my $targets = join " ", @targets;
    $targets =~ s/sjcl //;
    $targets =~ s/(.{50})\s+/$1\n    /g;
    print STDERR <<EOT;
Usage: $0 arguments...

Valid arguments are:
  --with-all: by default, include all targets
  --without-all: by default, include no targets
  
  --compress=none|closure|yui
  
  --with-TARGET: require TARGET
  --without-TARGET: forbid TARGET
  
  --help: show this message
  
  Valid targets are:
    $targets

EOT
    exit 1 unless $arg =~ /^--?help$/;
    exit 0;
  }
}

my $config = '';
my $pconfig;

# dependency analysis: forbidden
foreach my $i (@targets) {
  if ($enabled{$i} > 0) {
    foreach $j (split /,/, $deps{$i}) {
      if ($enabled{$j} == -1) {
        if ($enabled{$i} == 2) {
          print STDERR "Conflicting options: $i depends on $j\n";
          exit 1;
        } else {
          $enabled{$i} = -1;
          last;
        }
      }
    }
  }
}

# reverse
foreach my $i (reverse @targets) {
  if ($enabled{$i} > 0) {
    foreach $j (split /,/, $deps{$i}) {
      if ($enabled{$j} < $enabled{$i}) {
        $enabled{$j} = $enabled{$i};
      }
    }
    $config = "$i $config";
  }
}

open CONFIG, "> config.mk" or die "$!";


($pconfig = $config) =~ s/^sjcl //;
$pconfig =~ s/ /\n  /g;
print "Enabled components:\n  $pconfig\n";
print "Compression: $compress\n";

$config =~ s=\S+=core/$&.js=g;
print CONFIG "SOURCES= $config\n";

$compress = "core_$compress.js";
$compress = 'core.js' if ($compress eq 'core_none.js');

print CONFIG "COMPRESS= $compress\n";
<|MERGE_RESOLUTION|>--- conflicted
+++ resolved
@@ -4,11 +4,7 @@
 
 my ($arg, $i, $j, $targ);
 
-<<<<<<< HEAD
-my @targets = qw/sjcl aes bitArray codecString codecHex codecBase32 codecBase64 codecBytes sha256 sha512 sha1 ccm cbc ocb2 gcm hmac pbkdf2 random convenience bn ecc srp ccmArrayBuffer codecArrayBuffer/;
-=======
-my @targets = qw/sjcl aes bitArray codecString codecHex codecBase32 codecBase64 codecBytes sha256 sha512 sha1 ccm cbc ocb2 gcm hmac pbkdf2 random convenience bn ecc srp ripemd160/;
->>>>>>> cd71002d
+my @targets = qw/sjcl aes bitArray codecString codecHex codecBase32 codecBase64 codecBytes sha256 sha512 sha1 ccm cbc ocb2 gcm hmac pbkdf2 random convenience bn ecc srp ccmArrayBuffer codecArrayBuffer ripemd160/;
 my %deps = ('aes'=>'sjcl',
             'bitArray'=>'sjcl',
             'codecString'=>'bitArray',
